--- conflicted
+++ resolved
@@ -22,10 +22,7 @@
   apiUrl = 'https://wirlernenonline.de/wp-json/wp/v2/%type/?per_page=50&page=%page'
   keywords = {}
 
-<<<<<<< HEAD
-  
-=======
->>>>>>> 495ca5a1
+
   def __init__(self, **kwargs):
     LomBase.__init__(self, **kwargs)
 
