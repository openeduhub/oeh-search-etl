import os
import sys
import uuid
import re
import hashlib
from typing import Optional, List, IO, Callable, Dict
from datetime import datetime
from zipfile import ZipFile

import boto3

from schulcloud import util
from schulcloud.edusharing import EdusharingAPI, Node, NotFoundException, FoundTooManyException
from schulcloud.h5p.metadata import MetadataFile, Metadata, Collection

EXPECTED_ENV_VARS = [
    'EDU_SHARING_BASE_URL',
    'EDU_SHARING_USERNAME',
    'EDU_SHARING_PASSWORD',
    'S3_ENDPOINT_URL',
    'S3_ACCESS_KEY',
    'S3_SECRET_KEY',
    'S3_BUCKET_NAME'
]
TEMP_FOLDER = 'temp'
H5P_THUMBNAIL_PATH = 'schulcloud/h5p/H5Pthumbnail.png'

GROUPS_EXCEL_TO_ES = {
    'THR': 'Thuringia-public',
    'BRB': 'Brandenburg-public',
    'NDS': 'LowerSaxony-public'
}


def escape_filename(filename: str):
    """
    Return filename with escaped characters.
    @param filename: Name of the file
    """
    return re.sub(r'[,;:\'="@$%/\\{}]', '_', filename)


def create_replicationsourceid(name: str):
    """
    Return replicationsoureceID with SHA1 encryption.
    @param name: Name of the replicationsource
    """
    return hashlib.sha1(name.encode()).hexdigest()


def generate_node_properties(
        title: str,
        name: str,
        publisher: str,  # TODO: test whether edusharing supports multiple publishers/licenses
        license: str,
        keywords: List[str],
        folder_name: str,
        replication_source_id: Optional[str] = None,
        replication_source_uuid: Optional[str] = None,
        aggregation_level: int = 1,
        hpi_searchable: bool = True):
    """
    Return the node properties corresponding to mds_oeh metadataset.
    @param title: Title of the node
    @param name: Name of the node
    @param publisher: Publisher of the node
    @param license: License for the node
    @param keywords: Keywords of the node
    @param folder_name: Name of the replication source
    @param replication_source_id: Replication source ID of the node
    @param replication_source_uuid: Replication source UUID of the node
    @param aggregation_level: Aggregation level of the node
    @param hpi_searchable: 1 is equal to 'isSearchable', 0 is equal to 'notSearchable'
    """
    if not replication_source_id:
        replication_source_id = name
    if not replication_source_uuid:
        replication_source_uuid = name
    if license is None or license == "":
        license = "CUSTOM"
    date = str(datetime.now())
    properties = {
        "cm:name": [escape_filename(name)],
        "cm:edu_metadataset": ["mds_oeh"],
        "cm:edu_forcemetadataset": ["true"],
        "ccm:objecttype": ["MATERIAL"],
        "ccm:replicationsource": [folder_name],
        "ccm:replicationsourceid": [create_replicationsourceid(replication_source_id)],
        "ccm:replicationsourcehash": [date],
        "ccm:replicationsourceuuid": [str(uuid.uuid5(uuid.NAMESPACE_URL, replication_source_uuid))],
        "ccm:commonlicense_key": [license],  # TODO: test whether edusharing supports multiple licenses
        "ccm:hpi_searchable": ['1' if hpi_searchable else '0'],
        "ccm:hpi_lom_general_aggregationlevel": [str(aggregation_level)],
        "cclom:title": [title],
        "cclom:aggregationlevel": [str(aggregation_level)],
        "cclom:general_language": ["de"],
        "cclom:general_keyword": keywords,
        "ccm:create_version": ["false"],
        "ccm:lifecyclecontributer_publisherFN": [publisher]
        # TODO: test whether edusharing supports multiple publishers
    }
    return properties


class Uploader:
    def __init__(self):
        self.env = util.Environment(EXPECTED_ENV_VARS, ask_for_missing=False)

        self.api = EdusharingAPI(
            self.env['EDU_SHARING_BASE_URL'],
            self.env['EDU_SHARING_USERNAME'],
            self.env['EDU_SHARING_PASSWORD'])
        self.downloader = S3Downloader(
            self.env['S3_ENDPOINT_URL'],
            self.env['S3_ACCESS_KEY'],
            self.env['S3_SECRET_KEY'],
            self.env['S3_BUCKET_NAME']
        )

    @staticmethod
    def get_permitted_groups(permissions: List[str]):
        """
        Return permitted groups from Excelsheet, which matching with the list.
        @param permissions: List of known permissions
        """
        if 'ALLE' in permissions:
            return list(GROUPS_EXCEL_TO_ES.values())
        else:
            return [GROUPS_EXCEL_TO_ES[group] for group in permissions]

    @staticmethod
    def get_metadata_file(zip: ZipFile):
        """
        Return metadata from Excelsheet.
        @param zip: Zip file
        """
        for excel_filename in zip.namelist():
            if excel_filename.endswith(".xlsx"):
                excel_file = zip.open(excel_filename)
                metadata_file = MetadataFile(excel_file)
                break
        else:
            raise MetadataNotFoundError(zip)
        return metadata_file

<<<<<<< HEAD
    def collection_exists(self, collection: Collection, zip_file: ZipFile):
=======
    def collection_extists(self, collection: Collection, zip_file: ZipFile):
        """
        Return true, if the collection exists already on Edu-Sharing.
        @param collection: Node of collection
        @param zip_file: File as zip.
        """
>>>>>>> 52e12178
        for child in collection.children:
            file = zip_file.open(child.filepath)
            filename = os.path.basename(child.filepath)
            name = os.path.splitext(filename)[0]
            rep_source_id = create_replicationsourceid(name)
            file.close()
            node_exists = self.api.find_node_by_replication_source_id(rep_source_id, skip_exception=True)
            if not node_exists:
                return False
        return True

    def setup_destination_folder(self, folder_name: str):
        """
        Create the destination folder for the upload inside the sync_obj folder, if the folder doesn't exist.
        @param folder_name: Name of the folder
        """
        sync_obj = self.api.get_sync_obj_folder()
        destination_folder = self.api.get_or_create_node(sync_obj.id, folder_name, type='folder')
        return destination_folder

    def upload_file(self, folder: Node, metadata: Metadata, file: Optional[IO[bytes]] = None, searchable: bool = True):
        """
        Get the H5P-file and add the metadata from the excelsheet. Then upload the H5P-file with metadata and add
        the permission.
        @param folder: Basic node for the upload
        @param metadata: Metadata for the Node
        @param file: H5P-file to upload
        @param searchable: Boolean, if the node should be searchable in the 'Schulcloud-Verbund Software'
        """
        filename = os.path.basename(metadata.filepath)
        name = os.path.splitext(filename)[0]
        keywords = [metadata.title, metadata.publisher] + metadata.keywords
        if metadata.collection is not None:
            keywords.append(metadata.collection.name)

        self_opened_file = False
        if file is None:
            file = open(metadata.filepath, 'rb')
            self_opened_file = True

        properties = generate_node_properties(metadata.title, filename, metadata.publisher, metadata.license, keywords,
                                              folder.name, replication_source_id=name, hpi_searchable=searchable)

        node = self.api.get_or_create_node(folder.id, filename)

        self.api.upload_content(node.id, filename, file)
        if self_opened_file:
            file.close()

        for property, value in properties.items():
            self.api.set_property(node.id, property, value)

        permitted_groups = self.get_permitted_groups(permissions=metadata.permission)
        self.api.set_permissions(node.id, permitted_groups, False)

        if filename.endswith('h5p'):
            self.api.set_preview_thumbnail(node_id=node.id, filename=H5P_THUMBNAIL_PATH)

        return node.id, properties["ccm:replicationsourceuuid"][0]

    def upload_collection(self, collection: Collection, zip_file: ZipFile, es_folder: Node, collection_node: Node):
        """
        Summarize related H5P-files to an educational collection.
        @param collection: Collection of H5P-files
        @param zip_file: File as zip
        @param es_folder: Folder on Edu-Sharing to upload to
        @param collection_node: Node of collection
        """
        children_replication_source_uuids = []
        keywords = [collection.name]
        keywords.extend(collection.keywords)
        keywords.extend(collection.publishers)

        # TODO: test whether edusharing collections supports multiple publishers/licenses
        collection_properties = generate_node_properties(
            collection.name, collection.name, next(iter(collection.publishers)), next(iter(collection.licenses)),
            keywords, es_folder.name, aggregation_level=2
        )
        if not collection_node:
            collection_node = self.api.get_or_create_node(es_folder.id, collection.name)

        for property, value in collection_properties.items():
            self.api.set_property(collection_node.id, property, value)
        # permissions
        permitted_groups = self.get_permitted_groups(list(collection.permissions))
        self.api.set_permissions(collection_node.id, permitted_groups, False)

        # TODO: make option to ignore timestamps for (partially) failed uploads etc.

        for child in collection.children:
            file = zip_file.open(child.filepath)
            node_id, rep_source_uuid = self.upload_file(es_folder, child, file=file, searchable=False)
            file.close()
            children_replication_source_uuids.append(rep_source_uuid)
            self.api.set_collection_parent(node_id, collection_properties['ccm:replicationsourceuuid'][0])

        self.api.set_collection_children(collection_node.id, children_replication_source_uuids)

        # TODO: set thumbnail of first item or have other solution for non-h5p collections
        if collection.children[0].filepath.endswith('h5p'):
            self.api.set_preview_thumbnail(node_id=collection_node.id, filename=H5P_THUMBNAIL_PATH)

    def upload_zip(self, zip_file: ZipFile, es_folder_name: str, last_modified: Optional[datetime] = None):
        """
        Upload zip-file to Edu-sharing folder.
        @param zip_file: File as zip
        @param es_folder_name: Folder on Edu-Sharing to upload to
        @param last_modified: Optional timestamp
        """
        try:
            metadata_file = self.get_metadata_file(zip_file)
        except MetadataNotFoundError as exc:
            print(f'No metadata file found in {exc.zip.filename}. Skipping.', file=sys.stderr)
            return
        es_folder = self.setup_destination_folder(es_folder_name)

        for collection in metadata_file.collections:
            replicationsourceid = create_replicationsourceid(collection.name)
            collection_node = None

            try:
                collection_node = self.api.find_node_by_replication_source_id(replicationsourceid)
            except NotFoundException as err:
                # just upload
                pass
            except FoundTooManyException as err:
                # TODO: not sure if correct
                print(f'Found multiple nodes for collection: {collection.name}', file=sys.stderr)
                continue
            if collection_node:
                if not self.collection_exists(collection, zip_file):
                    pass
                else:
                    if last_modified:
                        # collection already has some content, so check timestamps
                        edu_timestamp = self.api.get_node_timestamp(collection_node)
                        if edu_timestamp > last_modified:
                            continue
            self.upload_collection(collection, zip_file, es_folder, collection_node)

        for single_metadata in metadata_file.single_files:
            file = zip_file.open(single_metadata.filepath)
            self.upload_file(es_folder, single_metadata, file=file)
            file.close()

        metadata_file.close()

    def upload_from_s3(self):
        """
        Upload zip-file from AWS S3 bucket to Edu-sharing folder.
        """

        s3_objects = self.downloader.get_object_list()
        total_size = 0
        for s3_obj in s3_objects:
            total_size += s3_obj['Size']

        for s3_obj in s3_objects:
            if not s3_obj['Key'].endswith('.zip'):
                print(f'Skipping {s3_obj["Key"]}, not a zip file.', file=sys.stderr)
                continue

            folder_name = s3_obj['Key'].split('/')[0]

            self.downloader.download_object(s3_obj['Key'], TEMP_FOLDER)
            zip_path = os.path.join(TEMP_FOLDER, s3_obj['Key'])
            zip_file = ZipFile(zip_path)

            last_modified = s3_obj['LastModified'].replace(tzinfo=None)
            self.upload_zip(zip_file, folder_name, last_modified)
            print(f'Upload done: {zip_file}')
            zip_file.close()
            os.remove(zip_path)

    def test_upload(self):
        """
        Test the local upload to Edu-Sharing.
        """
        sync = self.api.get_sync_obj_folder()
        h5p = self.api.get_or_create_node(sync.id, 'h5p', type='folder')
        nodes = self.api.get_children(h5p.id)
        for node in nodes:
            if node.name.startswith('mags4') or node.name.startswith('Mathematik'):
                self.api.delete_node(node.id)

        zip_file = ZipFile('schulcloud/h5p/Mathe_GS_4_Vol_2.zip')
        self.upload_zip(zip_file, 'h5p')

        nodes = self.api.get_children(h5p.id)
        permissions = self.get_permitted_groups(['ALLE'])
        for node in nodes:
            self.api.set_permissions(node.id, permissions, False)


class S3Downloader:
    def __init__(self, url: str, key: str, secret: str, bucket_name: str):
        self.env = util.Environment(EXPECTED_ENV_VARS, ask_for_missing=False)
        self.client = boto3.client(
            's3',
            endpoint_url=url,
            aws_access_key_id=key,
            aws_secret_access_key=secret,
        )
        self.bucket_name = bucket_name

    def check_bucket_exists(self) -> None:
        """
        Check, if the bucket exists on AWS S3.
        """
        response = self.client.list_buckets()
        for bucket in response['Buckets']:
            if bucket['Name'] == self.bucket_name:
                break
        else:
            raise RuntimeError(f'Bucket {self.bucket_name} does not exist')

    def get_object_list(self) -> List[Dict]:
        """
        Return max. 1000 objects from the AWS S3 bucket.
        """
        self.check_bucket_exists()
        response = self.client.list_objects_v2(Bucket=self.bucket_name)
        objs = response['Contents']
        while response['IsTruncated']:
            response = self.client.list_objects_v2(
                Bucket=self.bucket_name,
                ContinuationToken=response['NextContinuationToken']
            )
            objs += response['Contents']
        return objs

    def download_object(self, object_key: str, dir_path: str, callback: Optional[Callable] = None):
        """
        Download all objects from the AWS S3 bucket to a local directory.
        @param object_key: The key from the AWS S3 object
        @param dir_path: Path to the directory to download to
        @param callback: Optional callback for the download
        """
        file_path = os.path.join(dir_path, object_key)
        if not os.path.exists(os.path.dirname(file_path)):
            os.makedirs(os.path.dirname(file_path))
        self.client.download_file(
            Bucket=self.bucket_name,
            Key=object_key,
            Filename=file_path,
            Callback=callback
        )


class MetadataNotFoundError(Exception):
    def __init__(self, zip: ZipFile):
        self.zip = zip
        super(MetadataNotFoundError, self).__init__('Could not find excel file with metadata')


if __name__ == '__main__':
    Uploader().upload_from_s3()<|MERGE_RESOLUTION|>--- conflicted
+++ resolved
@@ -143,16 +143,12 @@
             raise MetadataNotFoundError(zip)
         return metadata_file
 
-<<<<<<< HEAD
     def collection_exists(self, collection: Collection, zip_file: ZipFile):
-=======
-    def collection_extists(self, collection: Collection, zip_file: ZipFile):
         """
         Return true, if the collection exists already on Edu-Sharing.
         @param collection: Node of collection
         @param zip_file: File as zip.
         """
->>>>>>> 52e12178
         for child in collection.children:
             file = zip_file.open(child.filepath)
             filename = os.path.basename(child.filepath)
@@ -209,7 +205,7 @@
         self.api.set_permissions(node.id, permitted_groups, False)
 
         if filename.endswith('h5p'):
-            self.api.set_preview_thumbnail(node_id=node.id, filename=H5P_THUMBNAIL_PATH)
+            self.api.set_preview_thumbnail(node.id, H5P_THUMBNAIL_PATH)
 
         return node.id, properties["ccm:replicationsourceuuid"][0]
 
