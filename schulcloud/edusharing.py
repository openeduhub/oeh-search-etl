--- conflicted
+++ resolved
@@ -39,22 +39,22 @@
         permissions = []
         for group in groups:
             permission = {
-                "editable": "true",
-                "authority": {
-                    "authorityName": f'GROUP_{group}',
-                    "authorityType": "GROUP"
+                'editable': True,
+                'authority': {
+                    'authorityName': f'GROUP_{group}',
+                    'authorityType': 'GROUP'
                 },
-                "group": {
-                    "displayName": group
+                'group': {
+                    'displayName': group
                 },
-                "permissions": ["Consumer"]
+                'permissions': ['Consumer']
             }
 
             permissions.append(permission)
 
         return {
-            "inherited": inheritance,
-            "permissions": permissions
+            'inherited': inheritance,
+            'permissions': permissions
         }
 
     def __init__(self, base_url: str, username: str = '', password: str = ''):
@@ -88,11 +88,8 @@
         i = -1
         while True:
             i += 1
-<<<<<<< HEAD
             if self.debug_enabled:
                 print(method, url, params, json_data)
-=======
->>>>>>> 52e12178
             try:
                 response = self.session.request(method, url, params=params, headers=headers,
                                                 json=json_data, files=files, stream=stream, timeout=timeout)
@@ -265,18 +262,14 @@
         url = f'/iam/v1/groups/-home-/GROUP_{group_name}/members/{user_name}'
         self.make_request('PUT', url)
 
-<<<<<<< HEAD
-    def get_children(self, node_id: str, all_properties: bool = False, type: Literal['all', 'folders', 'files'] = 'all', start: int = 0, count: int = 0) -> List[Node]:
-=======
     def get_children(self, node_id: str, all_properties: bool = False,
-                     type: Literal['all', 'folders', 'files'] = 'all') -> List[Node]:
+                     type: Literal['all', 'folders', 'files'] = 'all', start: int = 0, count: int = 0) -> List[Node]:
         """
         Returns children of node.
         @param node_id: ID of the parent node
         @param all_properties: Boolean, if all properties as search criteria
         @param type: Type of the children - all, file or folder
         """
->>>>>>> 52e12178
         url = f'/node/v1/nodes/-home-/{node_id}/children'
         params = {}
         if all_properties:
@@ -293,33 +286,24 @@
             response = self.make_request('GET', url, params=params)
             return [Node(node) for node in response.json()['nodes']]
 
-<<<<<<< HEAD
     def find_node_by_name(self, parent_id: str, child_name: str, type: Literal['all', 'files', 'folders'] = 'all') -> Node:
-        nodes = self.get_children(parent_id, type=type)
-=======
-    def find_node_by_name(self, parent_id: str, child_name: str) -> Node:
         """
         Returns node by name.
         @param parent_id: ID of the parent node
         @param child_name: Name of the child node corresponding to the parent ID
         """
-        nodes = self.get_children(parent_id)
->>>>>>> 52e12178
+        nodes = self.get_children(parent_id, type=type)
         for node in nodes:
             if node.name == child_name:
                 return node
         raise NotFoundException(child_name)
 
     def find_node_by_replication_source_id(self, replication_source_id: str, skip_exception: Optional[bool] = False) -> Node:
-<<<<<<< HEAD
-        nodes = self.search_custom('ccm:replicationsourceid', replication_source_id, content_type='FILES')
-=======
         """
         Returns a node by replication source ID.
         @param replication_source_id: Replication Source ID of node
         """
-        nodes = self.search_custom('ccm:replicationsourceid', replication_source_id, 2, 'FILES')
->>>>>>> 52e12178
+        nodes = self.search_custom('ccm:replicationsourceid', replication_source_id, content_type='FILES')
         if len(nodes) == 1:
             return nodes[0]
         elif len(nodes) > 1:
@@ -393,6 +377,15 @@
         # TODO: should only search within specific parent node, not global search
         return len(self.search_custom('cm:name', name, content_type='FILES')) > 0
 
+    def file_exists_by_name(self, name: str):
+        """
+        Returns boolean, if the file exists.
+        @param name: Name of the file
+        """
+        # TODO: replace with find_node_by_name?
+        name = name.replace(" ", "_")
+        return len(self.search_custom('name', name, content_type='FILES')) > 0
+
     def search_ngsearch(self, criteria: list[dict[str, str]], content_type: Optional[Literal['FOLDERS', 'FILES']] = None, all_properties: bool = False):
         url = f'/search/v1/queries/-home-/mds_oeh/ngsearch/'
         params = {
@@ -409,14 +402,6 @@
         nodes = self.get_all('POST', url, params, lambda items, content: items.extend([Node(node) for node in content['nodes']]), 100, json_data=body)
         return nodes
 
-    def file_exists_by_name(self, name: str):
-        """
-        Returns boolean, if the file exists.
-        @param name: Name of the file
-        """
-        name = name.replace(" ", "_")
-        return len(self.search_custom('name', name, 2, 'FILES')) > 0
-
     def search_schulcloud(self, query: str):
         """
         Explicit 'Schulcloud-Verbund-Software' search query to get nodes.
@@ -431,32 +416,23 @@
         }
         body = {
             "criteria": [
-<<<<<<< HEAD
                 {"property": "ccm:hpi_searchable", "values": ["1"]},
                 {"property": "ngsearchword", "values": [query]}
-=======
-                {
-                    "property": "ccm:ph_invited",
-                    "values": [
-                        "GROUP_county-12051", "GROUP_public", "GROUP_LowerSaxony-public",
-                                "GROUP_Brandenburg-public", "GROUP_Thuringia-public"
-                    ]
-                },
-                {
-                    "property": "ccm:hpi_searchable", "values": ["1"]},
-                {
-                    "property": "ngsearchword", "values": [query]
-                }
->>>>>>> 52e12178
             ],
             "facets": ["cclom:general_keyword"]
         }
 
-<<<<<<< HEAD
         nodes = self.get_all('POST', url, params, lambda items, content: items.extend([Node(node) for node in content['nodes']]), 100, json_data=body)
         return nodes
 
     def search_custom(self, property: str, value: str, content_type: Optional[Literal['FOLDERS', 'FILES']] = None, all_properties: bool = False):
+        """
+        Custom search query to get nodes.
+        @param property: Property as search criterion
+        @param value: Value as search criterion
+        @param max_items: Number of returning nodes
+        @param content_type: Search for file or folder
+        """
         url = f'/search/v1/custom/-home-'
         params = {
             'combineMode': 'AND',
@@ -467,25 +443,9 @@
             params['contentType'] = content_type
         if all_properties:
             params['propertyFilter'] = '-all-'
-        nodes = self.get_all('GET', url, params, lambda items, content: items.extend([Node(node) for node in content['nodes']]), 100)
+        nodes = self.get_all('GET', url, params,
+                             lambda items, content: items.extend([Node(node) for node in content['nodes']]), 100)
         return nodes
-=======
-    def search_custom(self, property: str, value: str, max_items: int, content_type: Literal['FOLDERS', 'FILES']):
-        """
-        Custom search query to get nodes.
-        @param property: Property as search criterion
-        @param value: Value as search criterion
-        @param max_items: Number of returning nodes
-        @param content_type: Search for file or folder
-        """
-        url = f'/search/v1/custom/-home-?contentType={content_type}&combineMode=AND&property={property}&value={value}' \
-              f'&maxItems={max_items}&skipCount=0'
-        response = self.make_request('GET', url)
-        if not response.status_code == 200:
-            raise RequestErrorResponseException(response)
-        json_obj = response.json()
-        return [Node(node) for node in json_obj['nodes']]
->>>>>>> 52e12178
 
     def get_permissions(self, node_id: str):
         """
@@ -514,14 +474,8 @@
         @param inheritance: Inheritance True or False
         """
         url = f'/node/v1/nodes/-home-/{node_id}/permissions?sendMail=false&sendCopy=false'
-<<<<<<< HEAD
-        response = self.make_request('POST', url, json_data=self._craft_permission_body(groups, inheritance), timeout=8)
-=======
-        json = self._craft_permission_body(groups, inheritance)
-        response = self.make_request('POST', url, json_data=json, retry=1)
-        if not response.status_code == 200:
-            raise RequestErrorResponseException(response)
->>>>>>> 52e12178
+        permission_body = self._craft_permission_body(groups, inheritance)
+        response = self.make_request('POST', url, json_data=permission_body, timeout=8)
 
     def get_metadata(self, node_id: str):
         """
@@ -579,13 +533,7 @@
         params = {'property': property}
         if value is not None:
             params['value'] = value
-<<<<<<< HEAD
         self.make_request('POST', url, params=params)
-=======
-        response = self.make_request('POST', url, params=params, retry=0)
-        if not response.status_code == 200 and response.status_code > 500:
-            raise RequestErrorResponseException(response, node_id)
->>>>>>> 52e12178
 
     def set_collection_children(self, node_id: str, children_uuids: List[str]):
         """
@@ -609,7 +557,7 @@
         for property in 'ccm:lom_relation', 'ccm:hpi_lom_relation':
             self.set_property(node_id, property, [value])
 
-    def set_preview_thumbnail(self, node_id: str, filename: str, type: Literal['local', 'remote'] = 'local'):
+    def set_preview_thumbnail(self, node_id: str, file_path_or_url: str, type: Literal['local', 'remote'] = 'local'):
         """
         Sets node's preview thumbnail.
         @param node_id: ID of node
@@ -618,14 +566,14 @@
         """
         if type == 'local':
             url = f'/node/v1/nodes/-home-/{node_id}/preview?mimetype=image'
-            files = {'image': (filename, open(filename, 'rb'))}
+            files = {'image': (file_path_or_url, open(file_path_or_url, 'rb'))}
             response = self.make_request('POST', url, files=files, stream=True)
             if not response.status_code == 200:
                 raise RequestErrorResponseException(response, node_id)
             files['image'][1].close()
         if type == 'remote':
             url = f'/node/v1/nodes/-home-/{node_id}/preview?mimetype=image'
-            files = {'image': filename}
+            files = {'image': file_path_or_url}
             response = self.make_request('POST', url, files=files, stream=True)
             if not response.status_code == 200:
                 raise RequestFailedException(response, node_id)
