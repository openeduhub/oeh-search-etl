import time
from datetime import datetime
from typing import Dict, List, Literal, Optional, IO, Any

import requests
import requests.auth


class Node:

    def __init__(self, obj: Dict):
        try:
            self.id: str = obj['ref']['id']
            self.name: str = obj['name']
            self.size: Optional[int] = int(obj['size']) if obj['size'] else None
            self.is_directory: bool = obj['isDirectory']
        except KeyError:
            raise RuntimeError(f'Could not parse node object: {obj}')
        self.obj = obj

    def __eq__(self, other):
        if isinstance(other, Node):
            return other.id == self.id
        return False

    def __repr__(self):
        return f'Node<{self.id}, {self.name}, is_dir={self.is_directory}>'


class EdusharingAPI:
    @staticmethod
    def _craft_permission_body(groups: List[str], inheritance: bool):
        """
        Generate permission-body for request.
        @param groups: List of permitted groups
        @param inheritance: Boolean, if inheritance is wanted or not
        """
        permissions = []
        for group in groups:
            permission = {
                "editable": "true",
                "authority": {
                    "authorityName": f'GROUP_{group}',
                    "authorityType": "GROUP"
                },
                "group": {
                    "displayName": group
                },
                "permissions": ["Consumer"]
            }

            permissions.append(permission)

        return {
            "inherited": inheritance,
            "permissions": permissions
        }

    def __init__(self, base_url: str, username: str = '', password: str = ''):
        self.base_url = base_url + 'rest'
        self.username = username
        self.password = password
        self.session = requests.Session()
        if self.username and self.password:
            self.session.auth = requests.auth.HTTPBasicAuth(self.username, self.password)

    def make_request(self, method: Literal['GET', 'PUT', 'POST', 'DELETE'], url: str,
                     params: Optional[Dict[str, Any]] = None, json_data: Optional[Dict] = None,
                     files: Optional[Dict] = None, stream: bool = False, retry: int = 50,
                     timeout: Optional[float] = None):
        """
        Request method for the Edu-Sharing API.
        @param method: HTTP-method (GET, POST, PUT, DELETE)
        @param url: API URL for the request
        @param params: Additional params
        @param json_data: Request body as JSON
        @param files: Files for upload
        @param stream: Stream for upload
        @param retry: Number of retries, if the request failed
        @param timeout: Time between a retry
        """
        url = f'{self.base_url}{url}'
        headers = {'Accept': 'application/json'}
        i = -1
        while True:
            i += 1
            try:
                response = self.session.request(method, url, params=params, headers=headers,
                                                json=json_data, files=files, stream=stream, timeout=timeout)
            except requests.exceptions.ReadTimeout:
                if i < retry:
                    time.sleep(i // 2)
                    continue
                else:
                    raise RequestTimeoutException()
            if 500 <= response.status_code < 600 and i < retry:
                time.sleep(i // 2)
                continue
            return response

    def get_application_properties(self, xml_file_name: str):
        """
        Return the properties of the application.
        @param xml_file_name: Name of the XML-file
        """
        url = f'/admin/v1/applications/{xml_file_name}'
        response = self.make_request('GET', url)
        if not 200 <= response.status_code < 300:
            raise RequestErrorResponseException(response)
        return response.json()

    def set_application_properties(self, xml_file_name: str, values: Dict[str, str]):
        """
        Set the properties of the application.
        @param xml_file_name: Name of the XML-file
        @param values: Values for the properties
        """
        url = f'/admin/v1/applications/{xml_file_name}'
        response = self.make_request('PUT', url, json_data=values)
        if not response.status_code == 200:
            raise RequestErrorResponseException(response)

    def upload_content(self, node_id: str, filename: str, file: IO[bytes], mimetype: str = ''):
        """
        Upload local file into node.
        @param node_id: ID of the node
        @param filename: Name of the local file
        @param file: File as binary files
        @param mimetype: Filetype
        """
        url = f'/node/v1/nodes/-home-/{node_id}/content'
        params = {'versionComment': 'MAIN_FILE_UPLOAD', 'mimetype': mimetype}
        files = {
            'file': (filename, file, mimetype, {'Expires': '0'})
        }
        response = self.make_request('POST', url, params=params, files=files, stream=True)
        if not response.status_code == 200:
            raise RequestErrorResponseException(response)

    def get_user(self, name: str = None):
        """
        Return User by name.
        @param name: Name of the User
        """
        if name is None:
            name = '-me-'
        url = f'/iam/v1/people/-home-/{name}'
        response = self.make_request('GET', url)
        if response.status_code == 404:
            raise NotFoundException(name)
        if not 200 <= response.status_code < 300:
            raise RequestErrorResponseException(response)
        return response.json()

    def get_users(self):
        """
        Get Users from -home- Repository.
        """
        url = f'/iam/v1/people/-home-'
        params = {'pattern': '*'}
        response = self.make_request('GET', url, params=params)
        if not response.status_code == 200:
            raise RequestErrorResponseException(response)
        content = response.json()
        if not content['pagination']['count'] == content['pagination']['total']:
            raise RequestErrorResponseException(response, 'Too many users')
        return content['users']

    def create_user(self, username: str, password: str, type: Literal['function', 'system'], quota: int = 1024 ** 2):
        """
        Creates a User.
        @param username: Name for the User
        @param password: Password for the User
        @param type: Function or System account
        @param quota: Maximum of the download/upload size
        """
        url = f'/iam/v1/people/-home-/{username}'
        params = {'password': password}
        body = {
            'primaryAffiliation': type,
            'skills': None,
            'types': [],
            'sizeQuota': quota,
            'vcard': None,
            'firstName': username,
            'lastName': username,
            'email': 'nomail',
            'avatar': None,
            'about': None
        }
        response = self.make_request('POST', url, params=params, json_data=body)
        if not 200 <= response.status_code < 300:
            raise RequestErrorResponseException(response)

    def delete_user(self, name: str):
        """
        Deletes a User.
        @param name: Name of the User
        """
        url = f'/iam/v1/people/-home-/{name}'
        params = {'force': 'true'}
        response = self.make_request('DELETE', url, params=params)
        if not 200 <= response.status_code < 300:
            raise RequestErrorResponseException(response)

    def user_get_groups(self, username: str):
        """
        Return the groups, the User belongs to.
        @param username: Name of the User
        """
        url = f'/iam/v1/people/-home-/{username}/memberships'
        response = self.make_request('GET', url)
        if not 200 <= response.status_code < 300:
            raise RequestErrorResponseException(response)
        content = response.json()
        if not content['pagination']['count'] == content['pagination']['total']:
            raise RequestErrorResponseException(response, 'Too many groups')
        return content['groups']

    def create_group(self, group_name: str):
        """
        Creates a group.
        @param group_name: Name of the group
        """
        url = f'/iam/v1/groups/-home-/{group_name}'
        body = {
            'displayName': group_name,
            'groupType': None,
            'scopeType': None
        }
        response = self.make_request('POST', url, json_data=body)
        if not response.status_code == 200:
            raise RequestErrorResponseException(response)

    def get_groups(self):
        """
        Returns the groups.
        """
        url = f'/iam/v1/groups/-home-/'
        params = {'pattern': '*', 'maxItems': 1024}
        response = self.make_request('GET', url, params=params)
        if not response.status_code == 200:
            raise RequestErrorResponseException(response)
        response = response.json()
        if not response['pagination']['count'] == response['pagination']['total']:
            raise RequestErrorResponseException(response, 'Too many groups')
        return response['groups']

    def group_add_user(self, group_name: str, user_name: str):
        """
        Add a User to a group.
        @param group_name: Name of the group
        @param user_name: Name of the User
        """
        url = f'/iam/v1/groups/-home-/GROUP_{group_name}/members/{user_name}'
        response = self.make_request('PUT', url)
        if not 200 <= response.status_code < 300:
            raise RequestErrorResponseException(response)

    def get_children(self, node_id: str, all_properties: bool = False,
                     type: Literal['all', 'folders', 'files'] = 'all') -> List[Node]:
        """
        Returns children of node.
        @param node_id: ID of the parent node
        @param all_properties: Boolean, if all properties as search criteria
        @param type: Type of the children - all, file or folder
        """
        url = f'/node/v1/nodes/-home-/{node_id}/children'
        params = {'maxItems': '200'}
        if all_properties:
            params['propertyFilter'] = '-all-'
        if not type == 'all':
            if type not in ('files', 'folders'):
                raise ValueError(f'Unknown node type: {type}')
            params['filter'] = type
        offset = 0
        children = []
        while True:
            params['skipCount'] = str(offset)
            response = self.make_request('GET', url, params)
            if response.status_code == 200:
                content = response.json()
                try:
                    children += [Node(node) for node in content['nodes']]
                    offset += content['pagination']['count']
                    total = content['pagination']['total']
                except KeyError:
                    raise RuntimeError(f'Could not parse response: {response.text}')
                if offset >= total:
                    break
            else:
                raise RequestErrorResponseException(response)
        return children

    def find_node_by_name(self, parent_id: str, child_name: str) -> Node:
        """
        Returns node by name.
        @param parent_id: ID of the parent node
        @param child_name: Name of the child node corresponding to the parent ID
        """
        nodes = self.get_children(parent_id)
        for node in nodes:
            if node.name == child_name:
                return node
        raise NotFoundException(child_name)

<<<<<<< HEAD
    def find_node_by_replication_source_id(self, replication_source_id: str) -> Node:
        """
        Returns a node by replication source ID.
        @param replication_source_id: Replication Source ID of node
        """
=======
    def find_node_by_replication_source_id(self, replication_source_id: str, skip_exception: Optional[bool] = False) -> Node:
>>>>>>> 09dfb1d8
        nodes = self.search_custom('ccm:replicationsourceid', replication_source_id, 2, 'FILES')
        if len(nodes) == 1:
            return nodes[0]
        elif len(nodes) > 1:
            raise FoundTooManyException(replication_source_id)
        else:
            if not skip_exception:
                raise NotFoundException(replication_source_id)

    def create_node(self, parent_id: str, name: str, type: Literal['file', 'folder'] = 'file',
                    properties: Optional[Dict] = None):
        """
        Creates a node with properties.
        @param parent_id: ID of the parent node
        @param name: Name for the node
        @param type: Type of the node - file or folder
        @param properties: Properties for the Node [Optional]
        """
        url = f'/node/v1/nodes/-home-/{parent_id}/children'
        params = {
            'type': 'ccm:io' if type == 'file' else 'cm:folder',
            'renameIfExists': 'false',
            'assocType': '',
            'versionComment': '',
        }
        data = {
            'cm:name': [name],
            'cm:edu_metadataset': ['mds_oeh'],
            'cm:edu_forcemetadataset': [True],
        }
        if properties:
            data.update(properties)
        response = self.make_request('POST', url, params=params, json_data=data)
        if not response.status_code == 200:
            raise RequestErrorResponseException(response)
        return Node(response.json()['node'])

    def sync_node(self, group: str, properties: Dict, match: List[str], type: str = 'ccm:io',
                  group_by: Optional[str] = None):
        """
        Synchronize a node by group params.
        @param group: Group param
        @param properties: Properties for synchronization
        @param match: Matching param
        @param type: Type of the synchronization
        @param group_by: Grouped by the param
        """
        url = f'/bulk/v1/sync/{group}'
        params = {
            'type': type,
            'resetVersion': 'false',
            'match': match
        }
        if group_by is not None:
            params['groupBy'] = group_by
        response = self.make_request('PUT', url, params=params, json_data=properties)
        if not response.status_code == 200:
            raise RequestErrorResponseException(response)
        return Node(response.json()['node'])

    def delete_node(self, node_id: str):
        """
        Delete a node by ID.
        @param node_id: Id of the node
        """
        url = f'/node/v1/nodes/-home-/{node_id}'
        response = self.make_request('DELETE', url)
        if not response.status_code == 200:
            raise RequestErrorResponseException(response)

    def get_sync_obj_folder(self):
        """
        Returns sync_obj folder of Edu-Sharing.
        """
        return self.get_or_create_node('-userhome-', 'SYNC_OBJ', type='folder')

    def file_exists(self, parent_id: str, name: str):
        # TODO: should only search within specific parent node, not global search
        return len(self.search_custom('cm:name', name, 2, 'FILES')) > 0

    def file_exists_by_name(self, name: str):
        """
        Returns boolean, if the file exists.
        @param name: Name of the file
        """
        name = name.replace(" ", "_")
        return len(self.search_custom('name', name, 2, 'FILES')) > 0

    def search_schulcloud(self, query: str):
        """
        Explicit 'Schulcloud-Verbund-Software' search query to get nodes.
        @param query: Searchword for the elasticsearch request
        """
        url = f'/search/v1/queries/-home-/mds_oeh/ngsearch/'
        params = {
            'contentType': 'FILES',
            'skipCount': '0',
            'maxItems': '20',
            'sortProperties': 'score',
            'sortAscending': 'false',
            'propertyFilter': '-all-',
        }
        body = {
            "criteria": [
                {
                    "property": "ccm:ph_invited",
                    "values": [
                        "GROUP_county-12051", "GROUP_public", "GROUP_LowerSaxony-public",
                                "GROUP_Brandenburg-public", "GROUP_Thuringia-public"
                    ]
                },
                {
                    "property": "ccm:hpi_searchable", "values": ["1"]},
                {
                    "property": "ngsearchword", "values": [query]
                }
            ],
            "facets": ["cclom:general_keyword"]
        }
        response = self.make_request('POST', url, params=params, json_data=body)
        return response

    def search_custom(self, property: str, value: str, max_items: int, content_type: Literal['FOLDERS', 'FILES']):
        """
        Custom search query to get nodes.
        @param property: Property as search criterion
        @param value: Value as search criterion
        @param max_items: Number of returning nodes
        @param content_type: Search for file or folder
        """
        url = f'/search/v1/custom/-home-?contentType={content_type}&combineMode=AND&property={property}&value={value}' \
              f'&maxItems={max_items}&skipCount=0'
        response = self.make_request('GET', url)
        if not response.status_code == 200:
            raise RequestErrorResponseException(response)
        json_obj = response.json()
        return [Node(node) for node in json_obj['nodes']]

    def get_permissions(self, node_id: str):
        """
        Returns the permissions of the node.
        @param node_id: ID of the node
        """
        url = f'/node/v1/nodes/-home-/{node_id}/permissions'
        response = self.make_request('GET', url)
        if not response.status_code == 200:
            raise RequestErrorResponseException(response)
        try:
            return response.json()['permissions']
        except KeyError:
            raise RequestErrorResponseException(response)

    def set_permissions(self, node_id: str, groups: List[str], inheritance: bool) -> None:
        """
        Set the permissions for the node.
        @param node_id: ID of the node
        @param groups: List of the authorized groups for instances
        @param inheritance: Inheritance True or False
        """
        url = f'/node/v1/nodes/-home-/{node_id}/permissions?sendMail=false&sendCopy=false'
        json = self._craft_permission_body(groups, inheritance)
        response = self.make_request('POST', url, json_data=json, retry=1)
        if not response.status_code == 200:
            raise RequestErrorResponseException(response)

    def get_metadata(self, node_id: str):
        """
        Returns the metadata of the node.
        @param node_id: ID of the node
        """
        url = f'/node/v1/nodes/-home-/{node_id}/metadata'
        response = self.make_request('GET', url)
        if not response.status_code == 200:
            raise RequestErrorResponseException(response)
        return response.json()

    def change_metadata(self, node_id: str, properties: Dict[str, List[str]]):
        """
        Change the metadata of the node.
        @param node_id: ID of the node
        @param properties: Dictionary of the properties to change
        """
        url = f'/node/v1/nodes/-home-/{node_id}/metadata'
        params = {'versionComment': 'METADATA_UPDATE'}
        response = self.make_request('POST', url, params=params, json_data=properties)
        if not response.status_code == 200:
            raise RequestErrorResponseException(response)

    def get_node_timestamp(self, node):
        """
        Returns timestamp of the node.
        @param node: The node for getting timestamp
        """
        meta = self.get_metadata(node.id)
        timestamp_str = str(meta["node"]["createdAt"]).replace("Z", "")
        return datetime.fromisoformat(timestamp_str)

    def get_or_create_node(self, parent_id: str, name: str, type: Literal['file', 'folder'] = 'file',
                           properties: Optional[Dict] = None):
        """
        Try to get the node by name. If the node doesn't exist, the method creates a new node with the given name.
        @param parent_id: ID of the parent node
        @param name: Name of the node
        @param type: Declare if the node is a file or a folder - default: file
        @param properties: Change the metadata of the node by the given properties
        """
        try:
            folder = self.find_node_by_name(parent_id, name)
            if properties:
                self.change_metadata(folder.id, properties)
        except NotFoundException:
            folder = self.create_node(parent_id, name, type=type, properties=properties)
        return folder

    def set_property(self, node_id: str, property: str, value: Optional[List[str]]):
        """
        Sets new property/value pair accordingly to metadataset 'mds_oeh'.
        @param node_id: ID of node
        @param property: Property of the metadataset 'mds_oeh'
        @param property: Value's of the property
        """
        url = f'/node/v1/nodes/-home-/{node_id}/property'
        params = {'property': property}
        if value is not None:
            params['value'] = value
        response = self.make_request('POST', url, params=params, retry=0)
        if not response.status_code == 200 and response.status_code > 500:
            raise RequestErrorResponseException(response, node_id)

    def set_collection_children(self, node_id: str, children_uuids: List[str]):
        """
        Sets collection relation to its children. Reverse operation is also needed for all children.
        @param children_uuids: replication source uuids of ALL children
        @param node_id: ID of node
        """
        # frontend relies on exact syntax, no double quotes (as in json) allowed
        value = f"{{kind': 'hasparts', 'resource': {{'identifier': {str(children_uuids)}}}}}"
        for property in 'ccm:lom_relation', 'ccm:hpi_lom_relation':
            self.set_property(node_id, property, [value])

    def set_collection_parent(self, node_id: str, parent_uuid: str):
        """
        Sets node's relation to its collection. Reverse operation is needed for collection.
        @param parent_uuid: replication source uuid of parent
        @param node_id: ID of node
        """
        # frontend relies on exact syntax, no double quotes (as in json) allowed
        value = f"{{'kind': 'ispartof', 'resource': {{'identifier': ['{parent_uuid}']}}}}"
        for property in 'ccm:lom_relation', 'ccm:hpi_lom_relation':
            self.set_property(node_id, property, [value])

    def set_preview_thumbnail(self, node_id: str, filename: str, type: Literal['local', 'remote'] = 'local'):
        """
        Sets node's preview thumbnail.
        @param node_id: ID of node
        @param filename: Name of the file
        @param type: 'local' for local images, 'remote' for S3-binary-images
        """
        if type == 'local':
            url = f'/node/v1/nodes/-home-/{node_id}/preview?mimetype=image'
            files = {'image': (filename, open(filename, 'rb'))}
            response = self.make_request('POST', url, files=files, stream=True)
            if not response.status_code == 200:
                raise RequestErrorResponseException(response, node_id)
            files['image'][1].close()
        if type == 'remote':
            url = f'/node/v1/nodes/-home-/{node_id}/preview?mimetype=image'
            files = {'image': filename}
            response = self.make_request('POST', url, files=files, stream=True)
            if not response.status_code == 200:
                raise RequestFailedException(response, node_id)


class RequestFailedException(Exception):
    pass


class RequestErrorResponseException(RequestFailedException):
    def __init__(self, response: requests.Response, context_hint: str = ''):
        msg = f'Request failed: {context_hint}; {response.status_code} {response.reason}: {response.text}'
        super(RequestErrorResponseException, self).__init__(msg)


class RequestTimeoutException(RequestFailedException):
    pass


class FoundTooManyException(RequestFailedException):
    def __init__(self, name: str):
        super(FoundTooManyException, self).__init__(f'Found too many of {name}')


class NotFoundException(RequestFailedException):
    def __init__(self, name: str):
        super(NotFoundException, self).__init__(f'Could not find {name}')<|MERGE_RESOLUTION|>--- conflicted
+++ resolved
@@ -304,15 +304,11 @@
                 return node
         raise NotFoundException(child_name)
 
-<<<<<<< HEAD
-    def find_node_by_replication_source_id(self, replication_source_id: str) -> Node:
+    def find_node_by_replication_source_id(self, replication_source_id: str, skip_exception: Optional[bool] = False) -> Node:
         """
         Returns a node by replication source ID.
         @param replication_source_id: Replication Source ID of node
         """
-=======
-    def find_node_by_replication_source_id(self, replication_source_id: str, skip_exception: Optional[bool] = False) -> Node:
->>>>>>> 09dfb1d8
         nodes = self.search_custom('ccm:replicationsourceid', replication_source_id, 2, 'FILES')
         if len(nodes) == 1:
             return nodes[0]
