import html2text
import logging

from scrapy import settings
from scrapy.utils.project import get_project_settings

from converter.constants import Constants
from converter.es_connector import EduSharing
from converter.items import *
from converter.web_tools import *


class LomBase:
    name = None
    friendlyName = "LOM Based spider"
    ranking = 1
    version = (
        "1.0"  # you can override this locally and use it for your getHash() function
    )

    uuid = None
    remoteId = None
    forceUpdate = False

    # you can specify custom settings which will later influence the behaviour of the pipelines for your crawler
    custom_settings = settings.BaseSettings({
        # web tools to use, relevant for screenshots/thumbnails
        "WEB_TOOLS": WebEngine.Splash,
    }, 'spider')

    def __init__(self, **kwargs):
        if self.name is None:
            raise NotImplementedError(f'{self.__class__.__name__}.name is not defined on crawler')
        if "uuid" in kwargs:
            self.uuid = kwargs["uuid"]
        if "remoteId" in kwargs:
            self.remoteId = kwargs["remoteId"]
        if "cleanrun" in kwargs and kwargs["cleanrun"] == "true":
            logging.info(
                f"cleanrun requested, will force update for crawler {self.name}"
            )
            # EduSharing().deleteAll(self)
            self.forceUpdate = True
        if "resetVersion" in kwargs and kwargs["resetVersion"] == "true":
            logging.info(
                f"resetVersion requested, will force update + reset versions for crawler {self.name}"
            )
            # EduSharing().deleteAll(self)
            EduSharing.resetVersion = True
            self.forceUpdate = True

    # override to improve performance and automatically handling id
    def getId(self, response=None) -> str:
        raise NotImplementedError(f'{self.__class__.__name__}.getId callback is not defined')

    # override to improve performance and automatically handling hash
    def getHash(self, response=None) -> str:
        raise NotImplementedError(f'{self.__class__.__name__}.getHash callback is not defined')

    # return the unique uri for the entry
    def getUri(self, response=None) -> str:
        return response.url

    def getUUID(self, response=None) -> str:
        return EduSharing.buildUUID(self.getUri(response))

    def hasChanged(self, response=None) -> bool:
        if self.forceUpdate:
            return True
        if self.uuid:
            if self.getUUID(response) == self.uuid:
                logging.info(f"matching requested id: {self.uuid}")
                return True
            return False
        if self.remoteId:
            if str(self.getId(response)) == self.remoteId:
                logging.info(f"matching requested id: {self.remoteId}")
                return True
            return False
        db = EduSharing().findItem(self.getId(response), self)
        changed = db is None or db[1] != self.getHash(response)
        if not changed:
<<<<<<< HEAD
            logging.info(f"Item {self.getId(response)} (uuid: {db[0]}) has not changed")
=======
            logging.info(
                "Item " + str(self.getId(response)) +
                "(uuid: " + db[0] + ") has not changed"
             )
>>>>>>> dd50427f
        return changed

    # you might override this method if you don't want to import specific entries
    def shouldImport(self, response=None) -> bool:
        return True

    def parse(self, response):
        if self.shouldImport(response) is False:
            logging.debug(
                "Skipping entry {} because shouldImport() returned false".format(str(self.getId(response)))
            )
            return None
        if self.getId(response) is not None and self.getHash(response) is not None:
            if not self.hasChanged(response):
                return None
        main = self.getBase(response)
        main.add_value("lom", self.getLOM(response).load_item())
        main.add_value("valuespaces", self.getValuespaces(response).load_item())
        main.add_value("license", self.getLicense(response).load_item())
        main.add_value("permissions", self.getPermissions(response).load_item())
        # logging.debug(main.load_item())
        main.add_value("response", self.mapResponse(response).load_item())
        return main.load_item()

    # @deprecated
    # directly use WebTools instead
    def html2Text(self, html):
        return WebTools.html2Text(html)

    # @deprecated
    # directly use WebTools instead
    def getUrlData(self, url):
        return WebTools.getUrlData(url)

    def mapResponse(self, response, fetchData=True):
        r = ResponseItemLoader(response=response)
        r.add_value("status", response.status)
        # r.add_value('body',response.body.decode('utf-8'))

        # render via splash to also get the full javascript rendered content.
        if fetchData:
            data = self.getUrlData(response.url)
            r.add_value("html", data["html"])
            r.add_value("text", data["text"])
            r.add_value("cookies", data["cookies"])
            r.add_value("har", data["har"])
        r.add_value("headers", response.headers)
        r.add_value("url", self.getUri(response))
        return r

    def getValuespaces(self, response):
        valuespaces = ValuespaceItemLoader(response=response)
        # we assume that content is imported. Please use replace_value if you import something different
        valuespaces.add_value('new_lrt', Constants.NEW_LRT_MATERIAL)
        return valuespaces

    def getLOM(self, response) -> LomBaseItemloader:
        lom = LomBaseItemloader(response=response)
        lom.add_value("general", self.getLOMGeneral(response).load_item())
        lifecycle = self.getLOMLifecycle(response)
        if isinstance(lifecycle, LomLifecycleItemloader):
            lom.add_value("lifecycle", lifecycle.load_item())
        else:
            # support yield and generator for multiple values
            for contribute in lifecycle:
                lom.add_value("lifecycle", contribute.load_item())
        lom.add_value("technical", self.getLOMTechnical(response).load_item())
        lom.add_value("educational", self.getLOMEducational(response).load_item())
        lom.add_value("classification", self.getLOMClassification(response).load_item())
        return lom

    def getBase(self, response=None) -> BaseItemLoader:
        base = BaseItemLoader()
        base.add_value("sourceId", self.getId(response))
        base.add_value("hash", self.getHash(response))
        return base

    def getLOMGeneral(self, response=None) -> LomGeneralItemloader:
        return LomGeneralItemloader(response=response)

    def getLOMLifecycle(self, response=None) -> LomLifecycleItemloader:
        """
        return one or more lifecycle element
        If you want to return more than one, use yield and generate multiple LomLifecycleItemloader
        """
        return LomLifecycleItemloader(response=response)

    def getLOMTechnical(self, response=None) -> LomTechnicalItemLoader:
        return LomTechnicalItemLoader(response=response)

    def getLOMEducational(self, response=None) -> LomEducationalItemLoader:
        return LomEducationalItemLoader(response=response)

    def getLicense(self, response=None) -> LicenseItemLoader:
        return LicenseItemLoader(response=response)

    def getLOMClassification(self, response=None) -> LomClassificationItemLoader:
        return LomClassificationItemLoader(response=response)

    def getPermissions(self, response=None) -> PermissionItemLoader:
        permissions = PermissionItemLoader(response=response)
        # default all materials to public, needs to be changed depending on the spider!
        settings = get_project_settings()
        permissions.add_value("public", settings.get("DEFAULT_PUBLIC_STATE"))
        return permissions<|MERGE_RESOLUTION|>--- conflicted
+++ resolved
@@ -80,14 +80,10 @@
         db = EduSharing().findItem(self.getId(response), self)
         changed = db is None or db[1] != self.getHash(response)
         if not changed:
-<<<<<<< HEAD
-            logging.info(f"Item {self.getId(response)} (uuid: {db[0]}) has not changed")
-=======
             logging.info(
                 "Item " + str(self.getId(response)) +
                 "(uuid: " + db[0] + ") has not changed"
              )
->>>>>>> dd50427f
         return changed
 
     # you might override this method if you don't want to import specific entries
