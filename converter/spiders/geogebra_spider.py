import json
import logging
import jmespath

import scrapy
from scrapy.spiders import CrawlSpider

from converter.constants import Constants
from .base_classes import LomBase, JSONBase
<<<<<<< HEAD

log = logging.getLogger(__name__)

jmes_id = jmespath.compile('id')
jmes_language = jmespath.compile('language')
jmes_mod_date = jmespath.compile('date_modified')
jmes_thumb_url = jmespath.compile('thumbUrl')
jmes_title = jmespath.compile('title')
jmes_keywords = jmespath.compile('keywords')
jmes_description = jmespath.compile('description')
jmes_topic = jmespath.compile('topic')
jmes_type = jmespath.compile('type')
jmes_categories = jmespath.compile('categories')
jmes_file_format = jmespath.compile('fileFormat')
jmes_content_size = jmespath.compile('ContentSize')
learningResourceTypeMap = {
    'game': 'educational_game',
    'practice': 'drill_and_practice',
}
=======
from scrapy import Request
import json
import logging
>>>>>>> de89742d


class GeoGebraSpider(CrawlSpider, LomBase, JSONBase):
    """
    The spider that will crawl geogebra.org

    .. todo::

       Further improvements on geogebra might be:

       * adding `creator.displayname` information as author name, falling back on username.
       * using `deleted` to ignore the resource if set to True
       * using `type` == 'book' to include the chapters
    """

    name = "geogebra_spider"
    friendlyName = "GeoGebra"
    url = "https://www.geogebra.org"
    version = "0.1.1"
    start_urls = [
        "https://www.geogebra.org/m-sitemap-1.xml",
        "https://www.geogebra.org/m-sitemap-2.xml",
        "https://www.geogebra.org/m-sitemap-3.xml",
        "https://www.geogebra.org/m-sitemap-4.xml",
        "https://www.geogebra.org/m-sitemap-5.xml",
        "https://www.geogebra.org/m-sitemap-6.xml",
        "https://www.geogebra.org/m-sitemap-7.xml",
        "https://www.geogebra.org/m-sitemap-8.xml",
        "https://www.geogebra.org/m-sitemap-9.xml",
        "https://www.geogebra.org/m-sitemap-10.xml",
        "https://www.geogebra.org/m-sitemap-11.xml",
    ]

    apiUrl = "https://api.geogebra.org/v1.0/materials/%id?scope=extended&embed=creator,tags,topics"

    def __init__(self, **kwargs):
        LomBase.__init__(self, **kwargs)
        CrawlSpider.__init__(self, **kwargs)

    def start_requests(self):
        for url in self.start_urls:
            yield Request(url = url, callback = self.parse)

    def parse(self, response, **kwargs):
        """
        parse the sitemaps and generate requests to the api

        sitemaps look like this::

           <urlset xmlns="http://www.sitemaps.org/schemas/sitemap/0.9">
               <url>
                   <loc>https://www.geogebra.org/m/eyEPBSCr</loc>
               </url>
               <url>...</url>

        :param response:
        :param kwargs:
        :return:
        """
        for url in response.xpath('//*[name()="url"]/*[name()="loc"]//text()').getall():
            # url example: https://www.geogebra.org/m/eyEPBSCr
            split = url.split("/")
<<<<<<< HEAD
            _id = split[-1]  # example: eyEPBSCr
            api_url = f'https://api.geogebra.org/v1.0/materials/{_id}?scope=extended&embed=creator,tags,topics'
            yield scrapy.Request(url=api_url, callback=self.parse_entry, meta={"url": url})

    def parse_entry(self, response: scrapy.http.Response):
        """
        parse a json response from the materials api
        """
        response.meta['item'] = json.loads(response.body)
        language = jmes_language.search(response.meta['item'])
        if 'de' == language:
=======
            id = split[len(split) - 1]
            apiCall = self.apiUrl.replace("%id", id)
            yield Request(
                url=apiCall, callback=self.parseEntry, meta={"url": url}
            )
            i += 1

    def parseEntry(self, response):
        if self.get("language", response=response) == "de":
>>>>>>> de89742d
            return LomBase.parse(self, response)
        log.info(f'Skpping entry with language {language}')
        return None

    def getId(self, response=None):
        return jmes_id.search(response.meta['item'])

    def getHash(self, response=None):
        return self.version + jmes_mod_date.search(response.meta['item'])

    def getBase(self, response=None):
        """
        thumbnails are delivered from the api like:
        https://www.geogebra.org/resource/pug8qwmb/aSZtgWaSBFA8AOIL/material-pug8qwmb-thumb$1.png

        `$1` is a placeholder that can be replaced with '' to get a smaller thumbnail, `@l` to get a larger

        other possible values might be `@xs` `@xl`

        https://www.geogebra.org/resource/pug8qwmb/aSZtgWaSBFA8AOIL/material-pug8qwmb-thumb.png
        """
        base = super().getBase(response)
        # 'thumbUrl': 'https://www.geogebra.org/resource/eyEPBSCr/X8yK3pCN8pvUYZUZ/material-eyEPBSCr-thumb$1.png',
        thumb = jmes_thumb_url.search(response.meta['item']).replace('$1', '@l')
        base.add_value('thumbnail', thumb)
        base.add_value('lastModified', jmes_mod_date.search(response.meta['item']))
        return base

    def getLOMGeneral(self, response=None):
        general = super().getLOMGeneral(response)
        data = response.meta['item']
        general.add_value('identifier', jmes_id.search(data))
        general.add_value('title', jmes_title.search(data))
        general.add_value('keyword', jmes_keywords.search(data))
        general.add_value('language', jmes_language.search(data))
        general.add_value('description', jmes_description.search(data))
        return general

    def getValuespaces(self, response):
        valuespaces = super().getValuespaces(response)
        data = response.meta['item']
        valuespaces.add_value("discipline", jmes_topic.search(data))
        resource_type = jmes_type.search(data)
        if resource_type == 'ws':
            valuespaces.add_value('learningResourceType', 'worksheet')
        elif resource_type == 'book':
            valuespaces.add_value('learningResourceType', 'text')
        else:
            log.warning(f'unknown learningResourceType {resource_type}')
        for category in jmes_categories.search(data):
            if category not in learningResourceTypeMap:
                log.warning(f'unmapped learningResourceType: {category}')
                continue
            valuespaces.add_value('learningResourceType', learningResourceTypeMap[category])
        return valuespaces

    def getLOMEducational(self, response=None):
        educational = super().getLOMEducational(response)
        # educational.add_value('typicalLearningTime', data['timeRequired'])
        return educational

<<<<<<< HEAD
    def getLicense(self, response=None):
        license = super().getLicense(response)
        license.add_value("url", Constants.LICENSE_CC_BY_SA_30)
=======
    def getLicense(self, response):
        license = LomBase.getLicense(self, response)
        license.add_value("url", Constants.LICENSE_CC_BY_NC_SA_30)
>>>>>>> de89742d
        return license

    def getLOMTechnical(self, response=None):
        technical = super().getLOMTechnical(response)
        data = response.meta['item']
        technical.add_value("format", jmes_file_format.search(data))
        technical.add_value("size", jmes_file_format.search(data))
        technical.add_value("location", response.meta["url"])
        return technical


example_data = """
{'type': 'ws',
 'date_created': 1385982105,
 'date_modified': 1536578023,
 'date_published': None,
 'visibility': 'O',
 'deleted': False,
 'thumbUrl': 'https://www.geogebra.org/resource/eyEPBSCr/X8yK3pCN8pvUYZUZ/material-eyEPBSCr-thumb$1.png',
 'qualityVerified': True,
 'language': 'en-GB',
 'description': 'This applet demonstrates how the [url=http://en.wikipedia.org/wiki/Method_of_exhaustion]method of exhaustion[/url] to calculate integrals can be implemented in GeoGebra.',
 'displayReason': None,
 'supportsLesson': True,
 'id': 'eyEPBSCr',
 'title': 'Method of Exhaustion',
 'creator': {'username': 'florian sonner',
  'profilemessage': '',
  'avatar': 'https://www.geogebra.org/user/1/tnne8CaF5lgRSofb/avatar@xs.png',
  'avatarXL': 'https://www.geogebra.org/user/1/tnne8CaF5lgRSofb/avatar@xl.png',
  'banner': False,
  'qualityVerified': True,
  'permissionGroup': None,
  'id': 1,
  'displayname': 'Florian Sonner',
  'profile': '/u/florian+sonner',
  'banned': False},
 'categories': [],
 'tags': ['calculus', 'exhaustion', 'integral', 'integral-calculus'],
 'topics': ['calculus', 'integral-calculus'],
 'elements': [{'id': 182873,
   'order': 0,
   'type': 'G',
   'title': '',
   'url': 'https://www.geogebra.org/resource/eyEPBSCr/X8yK3pCN8pvUYZUZ/material-eyEPBSCr.ggb',
   'thumbUrl': 'https://www.geogebra.org/resource/eyEPBSCr/X8yK3pCN8pvUYZUZ/material-eyEPBSCr-thumb$1.png',
   'previewUrl': 'https://www.geogebra.org/resource/eyEPBSCr/X8yK3pCN8pvUYZUZ/material-eyEPBSCr.png',
   'settings': {'enableUndoRedo': True,
    'showResetIcon': True,
    'enableShiftDragZoom': True,
    'enableRightClick': False,
    'enableLabelDrags': False,
    'showMenuBar': False,
    'showToolBar': False,
    'showAlgebraInput': False,
    'allowStyleBar': False,
    'showZoomButtons': False,
    'showToolBarHelp': False,
    'preferredAppletType': 'auto',
    'width': 800,
    'height': 600,
    'scale': 1,
    'fixApplet': False},
   'views': {'is3D': False,
    'AV': True,
    'SV': False,
    'CV': False,
    'EV2': False,
    'CP': False,
    'PC': False,
    'DA': False,
    'FI': False,
    'PV': False,
    'macro': False}}]}
"""<|MERGE_RESOLUTION|>--- conflicted
+++ resolved
@@ -7,7 +7,6 @@
 
 from converter.constants import Constants
 from .base_classes import LomBase, JSONBase
-<<<<<<< HEAD
 
 log = logging.getLogger(__name__)
 
@@ -27,11 +26,6 @@
     'game': 'educational_game',
     'practice': 'drill_and_practice',
 }
-=======
-from scrapy import Request
-import json
-import logging
->>>>>>> de89742d
 
 
 class GeoGebraSpider(CrawlSpider, LomBase, JSONBase):
@@ -94,7 +88,6 @@
         for url in response.xpath('//*[name()="url"]/*[name()="loc"]//text()').getall():
             # url example: https://www.geogebra.org/m/eyEPBSCr
             split = url.split("/")
-<<<<<<< HEAD
             _id = split[-1]  # example: eyEPBSCr
             api_url = f'https://api.geogebra.org/v1.0/materials/{_id}?scope=extended&embed=creator,tags,topics'
             yield scrapy.Request(url=api_url, callback=self.parse_entry, meta={"url": url})
@@ -106,17 +99,6 @@
         response.meta['item'] = json.loads(response.body)
         language = jmes_language.search(response.meta['item'])
         if 'de' == language:
-=======
-            id = split[len(split) - 1]
-            apiCall = self.apiUrl.replace("%id", id)
-            yield Request(
-                url=apiCall, callback=self.parseEntry, meta={"url": url}
-            )
-            i += 1
-
-    def parseEntry(self, response):
-        if self.get("language", response=response) == "de":
->>>>>>> de89742d
             return LomBase.parse(self, response)
         log.info(f'Skpping entry with language {language}')
         return None
@@ -178,15 +160,9 @@
         # educational.add_value('typicalLearningTime', data['timeRequired'])
         return educational
 
-<<<<<<< HEAD
     def getLicense(self, response=None):
         license = super().getLicense(response)
-        license.add_value("url", Constants.LICENSE_CC_BY_SA_30)
-=======
-    def getLicense(self, response):
-        license = LomBase.getLicense(self, response)
         license.add_value("url", Constants.LICENSE_CC_BY_NC_SA_30)
->>>>>>> de89742d
         return license
 
     def getLOMTechnical(self, response=None):
